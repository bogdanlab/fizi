--- conflicted
+++ resolved
@@ -1,9 +1,8 @@
-<<<<<<< HEAD
 # Functionally-informed Z-score Imputation (FIZI)
 FIZI leverages functional information together with reference linkage-disequilibrium (LD) to
 impute GWAS summary statistics (Z-score).
 
-This repository serves as the home for the python implementation of the algorithm described in XX.
+[//]: # (This repository serves as the home for the python implementation of the algorithm described in XX.)
 
 Installation
 ----
@@ -50,17 +49,11 @@
 
 Software and support
 -----
-If you have any questions or comments please contact nmancuso@mednet.ucla.edu
+If you have any questions or comments please contact nmancuso@mednet.ucla.edu and/or meganroytman@gmail.com
 
 For performing various inferences using summary data from large-scale GWASs please find the following useful software:
 
 1. Association between predicted expression and complex trait/disease [FUSION](https://github.com/gusevlab/fusion_twas)
 2. Estimating local heritability or genetic correlation [HESS](https://github.com/huwenboshi/hess)
 3. Estimating genome-wide heritability or genetic correlation [UNITY](https://github.com/bogdanlab/UNITY)
-4. Fine-mapping using summary-data [PAINTOR](https://github.com/gkichaev/PAINTOR_V3.0)
-=======
-# fimpg
-Leveraging functional information to improve GWAS summary statistic imputation
-
-Documentation coming soon.
->>>>>>> 698c8da6
+4. Fine-mapping using summary-data [PAINTOR](https://github.com/gkichaev/PAINTOR_V3.0)